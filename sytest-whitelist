GET /register yields a set of flows
POST /register can create a user
POST /register downcases capitals in usernames
POST /register rejects registration of usernames with '!'
POST /register rejects registration of usernames with '"'
POST /register rejects registration of usernames with ':'
POST /register rejects registration of usernames with '?'
POST /register rejects registration of usernames with '\'
POST /register rejects registration of usernames with '@'
POST /register rejects registration of usernames with '['
POST /register rejects registration of usernames with ']'
POST /register rejects registration of usernames with '{'
POST /register rejects registration of usernames with '|'
POST /register rejects registration of usernames with '}'
POST /register rejects registration of usernames with '£'
POST /register rejects registration of usernames with 'é'
POST /register rejects registration of usernames with '\n'
POST /register rejects registration of usernames with '''
POST /register allows registration of usernames with 'q'
POST /register allows registration of usernames with '3'
POST /register allows registration of usernames with '.'
POST /register allows registration of usernames with '_'
POST /register allows registration of usernames with '='
POST /register allows registration of usernames with '-'
POST /register allows registration of usernames with '/'
GET /login yields a set of flows
POST /login can log in as a user
POST /login returns the same device_id as that in the request
POST /login can log in as a user with just the local part of the id
POST /login as non-existing user is rejected
POST /login wrong password is rejected
GET /events initially
GET /initialSync initially
Version responds 200 OK with valid structure
PUT /profile/:user_id/displayname sets my name
GET /profile/:user_id/displayname publicly accessible
PUT /profile/:user_id/avatar_url sets my avatar
GET /profile/:user_id/avatar_url publicly accessible
GET /device/{deviceId} gives a 404 for unknown devices
PUT /device/{deviceId} gives a 404 for unknown devices
GET /device/{deviceId}
GET /devices
PUT /device/{deviceId} updates device fields
DELETE /device/{deviceId}
DELETE /device/{deviceId} requires UI auth user to match device owner
DELETE /device/{deviceId} with no body gives a 401
POST /createRoom makes a public room
POST /createRoom makes a private room
POST /createRoom makes a private room with invites
POST /createRoom makes a room with a name
POST /createRoom makes a room with a topic
Can /sync newly created room
GET /rooms/:room_id/state/m.room.member/:user_id fetches my membership
GET /rooms/:room_id/state/m.room.power_levels fetches powerlevels
POST /join/:room_alias can join a room
POST /join/:room_id can join a room
POST /join/:room_id can join a room with custom content
POST /join/:room_alias can join a room with custom content
POST /rooms/:room_id/join can join a room
POST /rooms/:room_id/leave can leave a room
POST /rooms/:room_id/invite can send an invite
POST /rooms/:room_id/ban can ban a user
POST /rooms/:room_id/send/:event_type sends a message
PUT /rooms/:room_id/send/:event_type/:txn_id sends a message
PUT /rooms/:room_id/send/:event_type/:txn_id deduplicates the same txn id
GET /rooms/:room_id/state/m.room.power_levels can fetch levels
PUT /rooms/:room_id/state/m.room.power_levels can set levels
PUT power_levels should not explode if the old power levels were empty
GET /rooms/:room_id/state/m.room.member/:user_id?format=event fetches my membership event
GET /rooms/:room_id/joined_members fetches my membership
Both GET and PUT work
POST /rooms/:room_id/read_markers can create read marker
User signups are forbidden from starting with '_'
Request to logout with invalid an access token is rejected
Request to logout without an access token is rejected
Room creation reports m.room.create to myself
Room creation reports m.room.member to myself
Outbound federation rejects send_join responses with no m.room.create event
Outbound federation rejects m.room.create events with an unknown room version
Invited user can see room metadata
# Blacklisted because these tests call /r0/events which we don't implement
# New room members see their own join event
# Existing members see new members' join events
setting 'm.room.power_levels' respects room powerlevel
Unprivileged users can set m.room.topic if it only needs level 0
Users cannot set ban powerlevel higher than their own
Users cannot set kick powerlevel higher than their own
Users cannot set redact powerlevel higher than their own
Can get rooms/{roomId}/members for a departed room (SPEC-216)
3pid invite join with wrong but valid signature are rejected
3pid invite join valid signature but revoked keys are rejected
3pid invite join valid signature but unreachable ID server are rejected
Room members can join a room with an overridden displayname
Real non-joined user cannot call /events on shared room
Real non-joined user cannot call /events on invited room
Real non-joined user cannot call /events on joined room
Real non-joined user cannot call /events on default room
Real non-joined users can get state for world_readable rooms
Real non-joined users can get individual state for world_readable rooms
#Real non-joined users can get individual state for world_readable rooms after leaving
Real non-joined users cannot send messages to guest_access rooms if not joined
Can't forget room you're still in
Can get rooms/{roomId}/members
Can create filter
Can download filter
Lazy loading parameters in the filter are strictly boolean
Can sync
Can sync a joined room
Newly joined room is included in an incremental sync
User is offline if they set_presence=offline in their sync
Changes to state are included in an incremental sync
A change to displayname should appear in incremental /sync
Current state appears in timeline in private history
Current state appears in timeline in private history with many messages before
Rooms a user is invited to appear in an initial sync
Rooms a user is invited to appear in an incremental sync
Sync can be polled for updates
Sync is woken up for leaves
Newly left rooms appear in the leave section of incremental sync
Rooms can be created with an initial invite list (SYN-205)
We should see our own leave event, even if history_visibility is restricted (SYN-662)
We should see our own leave event when rejecting an invite, even if history_visibility is restricted (riot-web/3462)
Newly left rooms appear in the leave section of gapped sync
Previously left rooms don't appear in the leave section of sync
Left rooms appear in the leave section of full state sync
Newly banned rooms appear in the leave section of incremental sync
Newly banned rooms appear in the leave section of incremental sync
local user can join room with version 1
User can invite local user to room with version 1
Can upload device keys
Should reject keys claiming to belong to a different user
Can query device keys using POST
Can query remote device keys using POST
Can query specific device keys using POST
query for user with no keys returns empty key dict
Can claim one time key using POST
Can claim remote one time key using POST
Local device key changes appear in v2 /sync
New users appear in /keys/changes
Local delete device changes appear in v2 /sync
Local new device changes appear in v2 /sync
Local update device changes appear in v2 /sync
Get left notifs for other users in sync and /keys/changes when user leaves
Local device key changes get to remote servers
Server correctly handles incoming m.device_list_update
If remote user leaves room, changes device and rejoins we see update in sync
If remote user leaves room, changes device and rejoins we see update in /keys/changes
If remote user leaves room we no longer receive device updates
If a device list update goes missing, the server resyncs on the next one
Server correctly resyncs when client query keys and there is no remote cache
Server correctly resyncs when server leaves and rejoins a room
Device list doesn't change if remote server is down
Can add account data
Can add account data to room
Can get account data without syncing
Can get room account data without syncing
#Latest account data appears in v2 /sync
New account data appears in incremental v2 /sync
Checking local federation server
Inbound federation can query profile data
Outbound federation can send room-join requests
Outbound federation can send events
# SyTest currently only implements the v1 endpoints for /send_join and /send_leave,
# whereas Dendrite only supports the v2 endpoints for those, so let's ignore this
# test for now.
#Inbound federation can backfill events
# SyTest currently only implements the v1 endpoints for /send_join and /send_leave,
# whereas Dendrite only supports the v2 endpoints for those, so let's ignore this
# test for now.
#Backfill checks the events requested belong to the room
Can upload without a file name
Can download without a file name locally
Can upload with ASCII file name
Can send image in room message
AS cannot create users outside its own namespace
Regular users cannot register within the AS namespace
AS can't set displayname for random users
AS user (not ghost) can join room without registering, with user_id query param
Changing the actions of an unknown default rule fails with 404
Changing the actions of an unknown rule fails with 404
Enabling an unknown default rule fails with 404
Trying to get push rules with unknown rule_id fails with 404
Events come down the correct room
# SyTest currently only implements the v1 endpoints for /send_join and /send_leave,
# whereas Dendrite only supports the v2 endpoints for those, so let's ignore this
# test for now.
#Inbound federation can receive v1 room-join requests
Typing events appear in initial sync
Typing events appear in incremental sync
Typing events appear in gapped sync
Inbound federation of state requires event_id as a mandatory paramater
Inbound federation of state_ids requires event_id as a mandatory paramater
POST /register returns the same device_id as that in the request
POST /createRoom with creation content
User can create and send/receive messages in a room with version 1
POST /createRoom ignores attempts to set the room version via creation_content
Inbound federation rejects remote attempts to join local users to rooms
Inbound federation rejects remote attempts to kick local users to rooms
Full state sync includes joined rooms
A message sent after an initial sync appears in the timeline of an incremental sync.
Can add tag
Can remove tag
Can list tags for a room
Tags appear in an initial v2 /sync
Newly updated tags appear in an incremental v2 /sync
Deleted tags appear in an incremental v2 /sync
/event/ on non world readable room does not work
Outbound federation can query profile data
/event/ on joined room works
/event/ does not allow access to events before the user joined
Federation key API allows unsigned requests for keys
GET /publicRooms lists rooms
GET /publicRooms includes avatar URLs
Can paginate public room list
GET /publicRooms lists newly-created room
Name/topic keys are correct
GET /directory/room/:room_alias yields room ID
PUT /directory/room/:room_alias creates alias
Room aliases can contain Unicode
Creators can delete alias
Regular users cannot create room aliases within the AS namespace
Deleting a non-existent alias should return a 404
Users can't delete other's aliases
Outbound federation can query room alias directory
Can deactivate account
Can't deactivate account with wrong password
After deactivating account, can't log in with password
After deactivating account, can't log in with an email
Remote room alias queries can handle Unicode
Newly joined room is included in an incremental sync after invite
Inbound /v1/make_join rejects remote attempts to join local users to rooms
Local room members see posted message events
Fetching eventstream a second time doesn't yield the message again
Local non-members don't see posted message events
Remote room members also see posted message events
Lazy loading parameters in the filter are strictly boolean
remote user can join room with version 1
Inbound federation can query room alias directory
Outbound federation can query v2 /send_join
Inbound federation can receive v2 /send_join
Message history can be paginated
Getting messages going forward is limited for a departed room (SPEC-216)
Backfill works correctly with history visibility set to joined
Guest user cannot call /events globally
Guest users can join guest_access rooms
Guest user can set display names
Guest user cannot upgrade other users
Guest non-joined user cannot call /events on shared room
Guest non-joined user cannot call /events on invited room
Guest non-joined user cannot call /events on joined room
Guest non-joined user cannot call /events on default room
Guest non-joined users can get state for world_readable rooms
Guest non-joined users can get individual state for world_readable rooms
Guest non-joined users cannot room initalSync for non-world_readable rooms
Guest non-joined users can get individual state for world_readable rooms after leaving
Guest non-joined users cannot send messages to guest_access rooms if not joined
Real non-joined users cannot room initalSync for non-world_readable rooms
Push rules come down in an initial /sync
Regular users can add and delete aliases in the default room configuration
GET /r0/capabilities is not public
GET /joined_rooms lists newly-created room
/joined_rooms returns only joined rooms
Message history can be paginated over federation
GET /rooms/:room_id/messages returns a message
Remote user can backfill in a room with version 1
POST /createRoom creates a room with the given version
POST /createRoom rejects attempts to create rooms with numeric versions
POST /createRoom rejects attempts to create rooms with unknown versions
Regular users can add and delete aliases when m.room.aliases is restricted
User can create and send/receive messages in a room with version 2
local user can join room with version 2
remote user can join room with version 2
User can invite local user to room with version 2
Remote user can backfill in a room with version 2
Inbound federation accepts attempts to join v2 rooms from servers with support
Outbound federation can send invites via v2 API
Outbound federation can send invites via v1 API
Inbound federation can receive invites via v1 API
Inbound federation can receive invites via v2 API
User can create and send/receive messages in a room with version 3
local user can join room with version 3
Remote user can backfill in a room with version 3
User can create and send/receive messages in a room with version 4
local user can join room with version 4
remote user can join room with version 3
remote user can join room with version 4
Remote user can backfill in a room with version 4
# We don't support ignores yet, so ignore this for now - ha ha.
# Ignore invite in incremental sync
Outbound federation can send invites via v2 API
User can invite local user to room with version 3
User can invite local user to room with version 4
A pair of servers can establish a join in a v2 room
Can logout all devices
State from remote users is included in the timeline in an incremental sync
User can invite remote user to room with version 1
User can invite remote user to room with version 2
User can invite remote user to room with version 3
User can invite remote user to room with version 4
User can create and send/receive messages in a room with version 5
local user can join room with version 5
User can invite local user to room with version 5
remote user can join room with version 5
User can invite remote user to room with version 5
Remote user can backfill in a room with version 5
Inbound federation can receive v1 /send_join
Inbound federation can get state for a room
Inbound federation of state requires event_id as a mandatory paramater
Inbound federation can get state_ids for a room
Inbound federation of state_ids requires event_id as a mandatory paramater
Federation rejects inbound events where the prev_events cannot be found
Alternative server names do not cause a routing loop
Events whose auth_events are in the wrong room do not mess up the room state
Inbound federation can return events
Inbound federation can return missing events for world_readable visibility
Inbound federation can return missing events for invite visibility
Inbound federation can get public room list
POST /rooms/:room_id/redact/:event_id as power user redacts message
POST /rooms/:room_id/redact/:event_id as original message sender redacts message
POST /rooms/:room_id/redact/:event_id as random user does not redact message
POST /redact disallows redaction of event in different room
An event which redacts itself should be ignored
A pair of events which redact each other should be ignored
Redaction of a redaction redacts the redaction reason
An event which redacts an event in a different room should be ignored
Can receive redactions from regular users over federation in room version 1
Can receive redactions from regular users over federation in room version 2
Can receive redactions from regular users over federation in room version 3
Can receive redactions from regular users over federation in room version 4
Can receive redactions from regular users over federation in room version 5
Can receive redactions from regular users over federation in room version 6
Outbound federation can backfill events
Inbound federation can backfill events
Backfill checks the events requested belong to the room
Backfilled events whose prev_events are in a different room do not allow cross-room back-pagination
Outbound federation can request missing events
New room members see their own join event
Existing members see new members' join events
Inbound federation can receive events
Inbound federation can receive redacted events
Can logout current device
Can send a message directly to a device using PUT /sendToDevice 
Can recv a device message using /sync 
Can recv device messages until they are acknowledged 
Device messages with the same txn_id are deduplicated 
Device messages wake up /sync 
Can recv device messages over federation 
Device messages over federation wake up /sync 
Can send messages with a wildcard device id 
Can send messages with a wildcard device id to two devices 
Wildcard device messages wake up /sync 
Wildcard device messages over federation wake up /sync 
Can send a to-device message to two users which both receive it using /sync
User can create and send/receive messages in a room with version 6
local user can join room with version 6
User can invite local user to room with version 6
remote user can join room with version 6
User can invite remote user to room with version 6
Remote user can backfill in a room with version 6
Inbound: send_join rejects invalid JSON for room version 6
Outbound federation rejects backfill containing invalid JSON for events in room version 6
Invalid JSON integers
Invalid JSON special values
Invalid JSON floats
Outbound federation will ignore a missing event with bad JSON for room version 6
Server correctly handles transactions that break edu limits
Server rejects invalid JSON in a version 6 room
Can download without a file name over federation
POST /media/r0/upload can create an upload
GET /media/r0/download can fetch the value again
Remote users can join room by alias
Alias creators can delete alias with no ops
Alias creators can delete canonical alias with no ops
Room members can override their displayname on a room-specific basis
displayname updates affect room member events
avatar_url updates affect room member events
Real non-joined users can get individual state for world_readable rooms after leaving
Can upload with Unicode file name
POSTed media can be thumbnailed
Remote media can be thumbnailed
Can download with Unicode file name locally
Can download file 'ascii'
Can download file 'name with spaces'
Can download file 'name;with;semicolons'
Can download specifying a different ASCII file name
Can download with Unicode file name over federation
Can download specifying a different Unicode file name
Inbound /v1/send_join rejects joins from other servers
Outbound federation can query v1 /send_join
Inbound /v1/send_join rejects incorrectly-signed joins
POST /rooms/:room_id/state/m.room.name sets name
GET /rooms/:room_id/state/m.room.name gets name
POST /rooms/:room_id/state/m.room.topic sets topic
GET /rooms/:room_id/state/m.room.topic gets topic
GET /rooms/:room_id/state fetches entire room state
Setting room topic reports m.room.topic to myself
setting 'm.room.name' respects room powerlevel
Syncing a new room with a large timeline limit isn't limited
Getting state checks the events requested belong to the room
Getting state IDs checks the events requested belong to the room
Can invite users to invite-only rooms
Uninvited users cannot join the room
Users cannot invite themselves to a room
Users cannot invite a user that is already in the room
Invited user can reject invite
PUT /rooms/:room_id/typing/:user_id sets typing notification
Typing notification sent to local room members
Typing notifications also sent to remote room members
Typing can be explicitly stopped
Banned user is kicked and may not rejoin until unbanned
Inbound federation rejects attempts to join v1 rooms from servers without v1 support
Inbound federation rejects attempts to join v2 rooms from servers lacking version support
Inbound federation rejects attempts to join v2 rooms from servers only supporting v1
Outbound federation passes make_join failures through to the client
Outbound federation correctly handles unsupported room versions
Remote users may not join unfederated rooms
Non-numeric ports in server names are rejected
Invited user can reject invite over federation
Invited user can reject invite over federation for empty room
Invited user can reject invite over federation several times
Can reject invites over federation for rooms with version 1
Can reject invites over federation for rooms with version 2
Can reject invites over federation for rooms with version 3
Can reject invites over federation for rooms with version 4
Can reject invites over federation for rooms with version 5
Can reject invites over federation for rooms with version 6
Event size limits
Can sync a room with a single message
Can sync a room with a message with a transaction id
A full_state incremental update returns only recent timeline
A prev_batch token can be used in the v1 messages API
We don't send redundant membership state across incremental syncs by default
Typing notifications don't leak
Users cannot kick users from a room they are not in
User appears in user directory
User directory correctly update on display name change
User in shared private room does appear in user directory
User in dir while user still shares private rooms
Can get 'm.room.name' state for a departed room (SPEC-216)
Banned servers cannot send events
Banned servers cannot /make_join
Banned servers cannot /send_join
Banned servers cannot /make_leave
Banned servers cannot /send_leave
Banned servers cannot /invite
Banned servers cannot get room state
Banned servers cannot /event_auth
Banned servers cannot get missing events
Banned servers cannot get room state ids
Banned servers cannot backfill
Inbound /v1/send_leave rejects leaves from other servers
Guest users can accept invites to private rooms over federation
AS user (not ghost) can join room without registering
Can search public room list
Can get remote public room list
Asking for a remote rooms list, but supplying the local server's name, returns the local rooms list
After changing password, can't log in with old password
After changing password, can log in with new password
After changing password, existing session still works
After changing password, different sessions can optionally be kept
After changing password, a different session no longer works by default
Read markers appear in incremental v2 /sync
Read markers appear in initial v2 /sync
Read markers can be updated
Local users can peek into world_readable rooms by room ID
We can't peek into rooms with shared history_visibility
We can't peek into rooms with invited history_visibility
We can't peek into rooms with joined history_visibility
Local users can peek by room alias
Peeked rooms only turn up in the sync for the device who peeked them
Room state at a rejected message event is the same as its predecessor
Room state at a rejected state event is the same as its predecessor
Inbound federation correctly soft fails events
Inbound federation accepts a second soft-failed event
Federation key API can act as a notary server via a POST request
Federation key API can act as a notary server via a GET request
Inbound /make_join rejects attempts to join rooms where all users have left
Inbound federation rejects invites which include invalid JSON for room version 6
Inbound federation rejects invite rejections which include invalid JSON for room version 6
GET /capabilities is present and well formed for registered user 
m.room.history_visibility == "joined" allows/forbids appropriately for Guest users
m.room.history_visibility == "joined" allows/forbids appropriately for Real users
POST rejects invalid utf-8 in JSON
Users cannot kick users who have already left a room
Event with an invalid signature in the send_join response should not cause room join to fail
Inbound federation rejects typing notifications from wrong remote
POST /rooms/:room_id/receipt can create receipts
Receipts must be m.read
Read receipts appear in initial v2 /sync
New read receipts appear in incremental v2 /sync
Outbound federation sends receipts
Inbound federation rejects receipts from wrong remote
Should not be able to take over the room by pretending there is no PL event
Can get rooms/{roomId}/state for a departed room (SPEC-216)
Users cannot set notifications powerlevel higher than their own
Forgetting room does not show up in v2 /sync
Can forget room you've been kicked from
/whois
/joined_members return joined members
A next_batch token can be used in the v1 messages API
Users receive device_list updates for their own devices
m.room.history_visibility == "world_readable" allows/forbids appropriately for Guest users
m.room.history_visibility == "world_readable" allows/forbids appropriately for Real users
State is included in the timeline in the initial sync
State from remote users is included in the state in the initial sync
Changes to state are included in an gapped incremental sync
A full_state incremental update returns all state
Can pass a JSON filter as a query parameter
Local room members can get room messages
Remote room members can get room messages
Guest users can send messages to guest_access rooms if joined
AS can create a user
AS can create a user with an underscore
AS can create a user with inhibit_login
AS can set avatar for ghosted users
AS can set displayname for ghosted users
Ghost user must register before joining room
Inviting an AS-hosted user asks the AS server
Can generate a openid access_token that can be exchanged for information about a user
Invalid openid access tokens are rejected
Requests to userinfo without access tokens are rejected
'ban' event respects room powerlevel
Non-present room members cannot ban others
POST /_synapse/admin/v1/register with shared secret
POST /_synapse/admin/v1/register admin with shared secret
POST /_synapse/admin/v1/register with shared secret downcases capitals
POST /_synapse/admin/v1/register with shared secret disallows symbols
Membership event with an invalid displayname in the send_join response should not cause room join to fail
Inbound federation rejects incorrectly-signed invite rejections
Inbound federation can receive invite rejections
Inbound federation can receive invite and reject when remote replies with a 403
Inbound federation can receive invite and reject when remote replies with a 500
Inbound federation can receive invite and reject when remote is unreachable
Remote servers cannot set power levels in rooms without existing powerlevels
Remote servers should reject attempts by non-creators to set the power levels
Federation handles empty auth_events in state_ids sanely
Key notary server should return an expired key if it can't find any others
Key notary server must not overwrite a valid key with a spurious result from the origin server
GET /rooms/:room_id/aliases lists aliases
Only room members can list aliases of a room
Users with sufficient power-level can delete other's aliases
Can create backup version
Can update backup version
Responds correctly when backup is empty
Can backup keys
Can update keys with better versions
Will not update keys with worse versions
Will not back up to an old backup version
Can create more than 10 backup versions
Can delete backup
Deleted & recreated backups are empty
Can upload self-signing keys
Fails to upload self-signing keys with no auth
Fails to upload self-signing key without master key
can fetch self-signing keys over federation
Changing master key notifies local users
Changing user-signing key notifies local users
Inbound federation correctly handles soft failed events as extremities
Can read configuration endpoint
User can create and send/receive messages in a room with version 7
local user can join room with version 7
User can invite local user to room with version 7
remote user can join room with version 7
User can invite remote user to room with version 7
Remote user can backfill in a room with version 7
Can reject invites over federation for rooms with version 7
Can receive redactions from regular users over federation in room version 7
Federation publicRoom Name/topic keys are correct
Remote invited user can see room metadata
Can re-join room if re-invited
A prev_batch token from incremental sync can be used in the v1 messages API
Inbound federation rejects invites which are not signed by the sender
Invited user can reject invite over federation several times
Test that we can be reinvited to a room we created
User can create and send/receive messages in a room with version 8
local user can join room with version 8
User can invite local user to room with version 8
remote user can join room with version 8
User can invite remote user to room with version 8
Remote user can backfill in a room with version 8
Can reject invites over federation for rooms with version 8
Can receive redactions from regular users over federation in room version 8
User can create and send/receive messages in a room with version 9
local user can join room with version 9
User can invite local user to room with version 9
remote user can join room with version 9
User can invite remote user to room with version 9
Remote user can backfill in a room with version 9
Can reject invites over federation for rooms with version 9
Can receive redactions from regular users over federation in room version 9
Forward extremities remain so even after the next events are populated as outliers
If a device list update goes missing, the server resyncs on the next one
uploading self-signing key notifies over federation
uploading signed devices gets propagated over federation
Device list doesn't change if remote server is down
/context/ on joined room works
/context/ on non world readable room does not work
/context/ returns correct number of events
/context/ with lazy_load_members filter works
Can query remote device keys using POST after notification
Device deletion propagates over federation
Get left notifs in sync and /keys/changes when other user leaves
Remote banned user is kicked and may not rejoin until unbanned
<<<<<<< HEAD
Rejects invalid device keys
=======
registration remembers parameters
registration accepts non-ascii passwords
registration with inhibit_login inhibits login
>>>>>>> a23fda66
<|MERGE_RESOLUTION|>--- conflicted
+++ resolved
@@ -601,10 +601,7 @@
 Device deletion propagates over federation
 Get left notifs in sync and /keys/changes when other user leaves
 Remote banned user is kicked and may not rejoin until unbanned
-<<<<<<< HEAD
-Rejects invalid device keys
-=======
 registration remembers parameters
 registration accepts non-ascii passwords
 registration with inhibit_login inhibits login
->>>>>>> a23fda66
+Rejects invalid device keys