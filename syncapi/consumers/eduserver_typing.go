// Copyright 2019 Alex Chen
//
// Licensed under the Apache License, Version 2.0 (the "License");
// you may not use this file except in compliance with the License.
// You may obtain a copy of the License at
//
//     http://www.apache.org/licenses/LICENSE-2.0
//
// Unless required by applicable law or agreed to in writing, software
// distributed under the License is distributed on an "AS IS" BASIS,
// WITHOUT WARRANTIES OR CONDITIONS OF ANY KIND, either express or implied.
// See the License for the specific language governing permissions and
// limitations under the License.

package consumers

import (
	"encoding/json"

	"github.com/getsentry/sentry-go"
	"github.com/matrix-org/dendrite/eduserver/api"
	"github.com/matrix-org/dendrite/eduserver/cache"
	"github.com/matrix-org/dendrite/setup/config"
	"github.com/matrix-org/dendrite/setup/jetstream"
	"github.com/matrix-org/dendrite/setup/process"
	"github.com/matrix-org/dendrite/syncapi/notifier"
	"github.com/matrix-org/dendrite/syncapi/storage"
	"github.com/matrix-org/dendrite/syncapi/types"
	"github.com/nats-io/nats.go"
	log "github.com/sirupsen/logrus"
)

// OutputTypingEventConsumer consumes events that originated in the EDU server.
type OutputTypingEventConsumer struct {
	jetstream nats.JetStreamContext
	topic     string
	eduCache  *cache.EDUCache
	stream    types.StreamProvider
	notifier  *notifier.Notifier
}

// NewOutputTypingEventConsumer creates a new OutputTypingEventConsumer.
// Call Start() to begin consuming from the EDU server.
func NewOutputTypingEventConsumer(
	process *process.ProcessContext,
	cfg *config.SyncAPI,
	js nats.JetStreamContext,
	store storage.Database,
	eduCache *cache.EDUCache,
	notifier *notifier.Notifier,
	stream types.StreamProvider,
) *OutputTypingEventConsumer {
<<<<<<< HEAD

	consumer := internal.ContinualConsumer{
		Process:        process,
		ComponentName:  "syncapi/eduserver/typing",
		Topic:          string(cfg.Matrix.JetStream.TopicFor(jetstream.OutputTypingEvent)),
		Consumer:       kafkaConsumer,
		PartitionStore: store,
	}

	s := &OutputTypingEventConsumer{
		typingConsumer: &consumer,
		eduCache:       eduCache,
		notifier:       notifier,
		stream:         stream,
=======
	return &OutputTypingEventConsumer{
		jetstream: js,
		topic:     cfg.Matrix.JetStream.TopicFor(jetstream.OutputTypingEvent),
		eduCache:  eduCache,
		notifier:  notifier,
		stream:    stream,
>>>>>>> eff8b360
	}
}

// Start consuming from EDU api
func (s *OutputTypingEventConsumer) Start() error {
	_, err := s.jetstream.Subscribe(s.topic, s.onMessage)
	return err
}

func (s *OutputTypingEventConsumer) onMessage(msg *nats.Msg) {
	var output api.OutputTypingEvent
	if err := json.Unmarshal(msg.Data, &output); err != nil {
		// If the message was invalid, log it and move on to the next message in the stream
		log.WithError(err).Errorf("EDU server output log: message parse failure")
		sentry.CaptureException(err)
		_ = msg.Ack()
		return
	}

	log.WithFields(log.Fields{
		"room_id": output.Event.RoomID,
		"user_id": output.Event.UserID,
		"typing":  output.Event.Typing,
	}).Debug("received data from EDU server")

	var typingPos types.StreamPosition
	typingEvent := output.Event
	if typingEvent.Typing {
		typingPos = types.StreamPosition(
			s.eduCache.AddTypingUser(typingEvent.UserID, typingEvent.RoomID, output.ExpireTime),
		)
	} else {
		typingPos = types.StreamPosition(
			s.eduCache.RemoveUser(typingEvent.UserID, typingEvent.RoomID),
		)
	}

	s.stream.Advance(typingPos)
	s.notifier.OnNewTyping(output.Event.RoomID, types.StreamingToken{TypingPosition: typingPos})

	_ = msg.Ack()
}<|MERGE_RESOLUTION|>--- conflicted
+++ resolved
@@ -50,29 +50,12 @@
 	notifier *notifier.Notifier,
 	stream types.StreamProvider,
 ) *OutputTypingEventConsumer {
-<<<<<<< HEAD
-
-	consumer := internal.ContinualConsumer{
-		Process:        process,
-		ComponentName:  "syncapi/eduserver/typing",
-		Topic:          string(cfg.Matrix.JetStream.TopicFor(jetstream.OutputTypingEvent)),
-		Consumer:       kafkaConsumer,
-		PartitionStore: store,
-	}
-
-	s := &OutputTypingEventConsumer{
-		typingConsumer: &consumer,
-		eduCache:       eduCache,
-		notifier:       notifier,
-		stream:         stream,
-=======
 	return &OutputTypingEventConsumer{
 		jetstream: js,
 		topic:     cfg.Matrix.JetStream.TopicFor(jetstream.OutputTypingEvent),
 		eduCache:  eduCache,
 		notifier:  notifier,
 		stream:    stream,
->>>>>>> eff8b360
 	}
 }
 
