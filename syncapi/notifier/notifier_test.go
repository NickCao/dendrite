--- conflicted
+++ resolved
@@ -127,11 +127,7 @@
 	go func() {
 		pos, err := waitForEvents(n, newTestSyncRequest(bob, bobDev, syncPositionBefore))
 		if err != nil {
-<<<<<<< HEAD
-			t.Errorf("TestNewEventAndJoinedToRoom error: %v", err)
-=======
 			t.Errorf("TestNewEventAndJoinedToRoom error: %s", err)
->>>>>>> c36e4546
 		}
 		mustEqualPositions(t, pos, syncPositionAfter)
 		wg.Done()
@@ -194,11 +190,7 @@
 	go func() {
 		pos, err := waitForEvents(n, newTestSyncRequest(bob, bobDev, syncPositionBefore))
 		if err != nil {
-<<<<<<< HEAD
-			t.Errorf("TestNewInviteEventForUser error: %v", err)
-=======
 			t.Errorf("TestNewInviteEventForUser error: %s", err)
->>>>>>> c36e4546
 		}
 		mustEqualPositions(t, pos, syncPositionAfter)
 		wg.Done()
@@ -254,11 +246,7 @@
 	poll := func() {
 		pos, err := waitForEvents(n, newTestSyncRequest(bob, bobDev, syncPositionBefore))
 		if err != nil {
-<<<<<<< HEAD
-			t.Errorf("TestMultipleRequestWakeup error: %v", err)
-=======
 			t.Errorf("TestMultipleRequestWakeup error: %s", err)
->>>>>>> c36e4546
 		}
 		mustEqualPositions(t, pos, syncPositionAfter)
 		wg.Done()
@@ -296,11 +284,7 @@
 	go func() {
 		pos, err := waitForEvents(n, newTestSyncRequest(bob, bobDev, syncPositionBefore))
 		if err != nil {
-<<<<<<< HEAD
-			t.Errorf("TestNewEventAndWasPreviouslyJoinedToRoom error: %v", err)
-=======
 			t.Errorf("TestNewEventAndWasPreviouslyJoinedToRoom error: %s", err)
->>>>>>> c36e4546
 		}
 		mustEqualPositions(t, pos, syncPositionAfter)
 		leaveWG.Done()
@@ -317,11 +301,7 @@
 	go func() {
 		pos, err := waitForEvents(n, newTestSyncRequest(alice, aliceDev, syncPositionAfter))
 		if err != nil {
-<<<<<<< HEAD
-			t.Errorf("TestNewEventAndWasPreviouslyJoinedToRoom error: %v", err)
-=======
 			t.Errorf("TestNewEventAndWasPreviouslyJoinedToRoom error: %s", err)
->>>>>>> c36e4546
 		}
 		mustEqualPositions(t, pos, syncPositionAfter2)
 		aliceWG.Done()
