--- conflicted
+++ resolved
@@ -50,14 +50,6 @@
 	rsAPI api.RoomserverInternalAPI,
 	workerStates []types.ApplicationServiceWorkerState,
 ) *OutputRoomEventConsumer {
-<<<<<<< HEAD
-	consumer := internal.ContinualConsumer{
-		Process:        process,
-		ComponentName:  "appservice/roomserver",
-		Topic:          cfg.Global.JetStream.TopicFor(jetstream.OutputRoomEvent),
-		Consumer:       kafkaConsumer,
-		PartitionStore: appserviceDB,
-=======
 	return &OutputRoomEventConsumer{
 		jetstream:    js,
 		topic:        cfg.Global.JetStream.TopicFor(jetstream.OutputRoomEvent),
@@ -65,7 +57,6 @@
 		rsAPI:        rsAPI,
 		serverName:   string(cfg.Global.ServerName),
 		workerStates: workerStates,
->>>>>>> eff8b360
 	}
 }
 
