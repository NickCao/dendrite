// Copyright 2022 The Matrix.org Foundation C.I.C.
//
// Licensed under the Apache License, Version 2.0 (the "License");
// you may not use this file except in compliance with the License.
// You may obtain a copy of the License at
//
//     http://www.apache.org/licenses/LICENSE-2.0
//
// Unless required by applicable law or agreed to in writing, software
// distributed under the License is distributed on an "AS IS" BASIS,
// WITHOUT WARRANTIES OR CONDITIONS OF ANY KIND, either express or implied.
// See the License for the specific language governing permissions and
// limitations under the License.

package tables

import (
	"context"
	"database/sql"
	"encoding/json"

	"github.com/matrix-org/dendrite/clientapi/auth/authtypes"
	"github.com/matrix-org/dendrite/userapi/api"
	"github.com/matrix-org/gomatrixserverlib"
)

type AccountDataTable interface {
	InsertAccountData(ctx context.Context, txn *sql.Tx, localpart, roomID, dataType string, content json.RawMessage) error
	SelectAccountData(ctx context.Context, localpart string) (map[string]json.RawMessage, map[string]map[string]json.RawMessage, error)
	SelectAccountDataByType(ctx context.Context, localpart, roomID, dataType string) (data json.RawMessage, err error)
}

type AccountsTable interface {
	InsertAccount(ctx context.Context, txn *sql.Tx, localpart, hash, appserviceID string, accountType api.AccountType) (*api.Account, error)
	UpdatePassword(ctx context.Context, localpart, passwordHash string) (err error)
	DeactivateAccount(ctx context.Context, localpart string) (err error)
	SelectPasswordHash(ctx context.Context, localpart string) (hash string, err error)
	SelectAccountByLocalpart(ctx context.Context, localpart string) (*api.Account, error)
	SelectNewNumericLocalpart(ctx context.Context, txn *sql.Tx) (id int64, err error)
}

type DevicesTable interface {
	InsertDevice(ctx context.Context, txn *sql.Tx, id, localpart, accessToken string, displayName *string, ipAddr, userAgent string) (*api.Device, error)
	DeleteDevice(ctx context.Context, txn *sql.Tx, id, localpart string) error
	DeleteDevices(ctx context.Context, txn *sql.Tx, localpart string, devices []string) error
	DeleteDevicesByLocalpart(ctx context.Context, txn *sql.Tx, localpart, exceptDeviceID string) error
	UpdateDeviceName(ctx context.Context, txn *sql.Tx, localpart, deviceID string, displayName *string) error
	SelectDeviceByToken(ctx context.Context, accessToken string) (*api.Device, error)
	SelectDeviceByID(ctx context.Context, localpart, deviceID string) (*api.Device, error)
	SelectDevicesByLocalpart(ctx context.Context, txn *sql.Tx, localpart, exceptDeviceID string) ([]api.Device, error)
	SelectDevicesByID(ctx context.Context, deviceIDs []string) ([]api.Device, error)
	UpdateDeviceLastSeen(ctx context.Context, txn *sql.Tx, localpart, deviceID, ipAddr, userAgent string) error
}

type KeyBackupTable interface {
	CountKeys(ctx context.Context, txn *sql.Tx, userID, version string) (count int64, err error)
	InsertBackupKey(ctx context.Context, txn *sql.Tx, userID, version string, key api.InternalKeyBackupSession) (err error)
	UpdateBackupKey(ctx context.Context, txn *sql.Tx, userID, version string, key api.InternalKeyBackupSession) (err error)
	SelectKeys(ctx context.Context, txn *sql.Tx, userID, version string) (map[string]map[string]api.KeyBackupSession, error)
	SelectKeysByRoomID(ctx context.Context, txn *sql.Tx, userID, version, roomID string) (map[string]map[string]api.KeyBackupSession, error)
	SelectKeysByRoomIDAndSessionID(ctx context.Context, txn *sql.Tx, userID, version, roomID, sessionID string) (map[string]map[string]api.KeyBackupSession, error)
}

type KeyBackupVersionTable interface {
	InsertKeyBackup(ctx context.Context, txn *sql.Tx, userID, algorithm string, authData json.RawMessage, etag string) (version string, err error)
	UpdateKeyBackupAuthData(ctx context.Context, txn *sql.Tx, userID, version string, authData json.RawMessage) error
	UpdateKeyBackupETag(ctx context.Context, txn *sql.Tx, userID, version, etag string) error
	DeleteKeyBackup(ctx context.Context, txn *sql.Tx, userID, version string) (bool, error)
	SelectKeyBackup(ctx context.Context, txn *sql.Tx, userID, version string) (versionResult, algorithm string, authData json.RawMessage, etag string, deleted bool, err error)
}

type LoginTokenTable interface {
	InsertLoginToken(ctx context.Context, txn *sql.Tx, metadata *api.LoginTokenMetadata, data *api.LoginTokenData) error
	DeleteLoginToken(ctx context.Context, txn *sql.Tx, token string) error
	SelectLoginToken(ctx context.Context, token string) (*api.LoginTokenData, error)
}

type OpenIDTable interface {
	InsertOpenIDToken(ctx context.Context, txn *sql.Tx, token, localpart string, expiresAtMS int64) (err error)
	SelectOpenIDTokenAtrributes(ctx context.Context, token string) (*api.OpenIDTokenAttributes, error)
}

type ProfileTable interface {
	InsertProfile(ctx context.Context, txn *sql.Tx, localpart string) error
	SelectProfileByLocalpart(ctx context.Context, localpart string) (*authtypes.Profile, error)
	SetAvatarURL(ctx context.Context, txn *sql.Tx, localpart string, avatarURL string) (err error)
	SetDisplayName(ctx context.Context, txn *sql.Tx, localpart string, displayName string) (err error)
	SelectProfilesBySearch(ctx context.Context, searchString string, limit int) ([]authtypes.Profile, error)
}

type ThreePIDTable interface {
	SelectLocalpartForThreePID(ctx context.Context, txn *sql.Tx, threepid string, medium string) (localpart string, err error)
	SelectThreePIDsForLocalpart(ctx context.Context, localpart string) (threepids []authtypes.ThreePID, err error)
	InsertThreePID(ctx context.Context, txn *sql.Tx, threepid, medium, localpart string) (err error)
	DeleteThreePID(ctx context.Context, txn *sql.Tx, threepid string, medium string) (err error)
}

<<<<<<< HEAD
type StatsTable interface {
	AllUsers(ctx context.Context, txn *sql.Tx) (result int64, err error)
	NonBridgedUsers(ctx context.Context, txn *sql.Tx) (result int64, err error)
	RegisteredUserByType(ctx context.Context, txn *sql.Tx) (map[string]int64, error)
	DailyUsers(ctx context.Context, txn *sql.Tx) (result int64, err error)
	MonthlyUsers(ctx context.Context, txn *sql.Tx) (result int64, err error)
	R30Users(ctx context.Context, txn *sql.Tx) (map[string]int64, error)
	R30UsersV2(ctx context.Context, txn *sql.Tx) (map[string]int64, error)
}
=======
type PusherTable interface {
	InsertPusher(ctx context.Context, txn *sql.Tx, session_id int64, pushkey string, pushkeyTS gomatrixserverlib.Timestamp, kind api.PusherKind, appid, appdisplayname, devicedisplayname, profiletag, lang, data, localpart string) error
	SelectPushers(ctx context.Context, txn *sql.Tx, localpart string) ([]api.Pusher, error)
	DeletePusher(ctx context.Context, txn *sql.Tx, appid, pushkey, localpart string) error
	DeletePushers(ctx context.Context, txn *sql.Tx, appid, pushkey string) error
}

type NotificationTable interface {
	Insert(ctx context.Context, txn *sql.Tx, localpart, eventID string, pos int64, highlight bool, n *api.Notification) error
	DeleteUpTo(ctx context.Context, txn *sql.Tx, localpart, roomID string, pos int64) (affected bool, _ error)
	UpdateRead(ctx context.Context, txn *sql.Tx, localpart, roomID string, pos int64, v bool) (affected bool, _ error)
	Select(ctx context.Context, txn *sql.Tx, localpart string, fromID int64, limit int, filter NotificationFilter) ([]*api.Notification, int64, error)
	SelectCount(ctx context.Context, txn *sql.Tx, localpart string, filter NotificationFilter) (int64, error)
	SelectRoomCounts(ctx context.Context, txn *sql.Tx, localpart, roomID string) (total int64, highlight int64, _ error)
}

type NotificationFilter uint32

const (
	// HighlightNotifications returns notifications that had a
	// "highlight" tweak assigned to them from evaluating push rules.
	HighlightNotifications NotificationFilter = 1 << iota

	// NonHighlightNotifications returns notifications that don't
	// match HighlightNotifications.
	NonHighlightNotifications

	// NoNotifications is a filter to exclude all types of
	// notifications. It's useful as a zero value, but isn't likely to
	// be used in a call to Notifications.Select*.
	NoNotifications NotificationFilter = 0

	// AllNotifications is a filter to include all types of
	// notifications in Notifications.Select*. Note that PostgreSQL
	// balks if this doesn't fit in INTEGER, even though we use
	// uint32.
	AllNotifications NotificationFilter = (1 << 31) - 1
)
>>>>>>> b6b2455e
<|MERGE_RESOLUTION|>--- conflicted
+++ resolved
@@ -95,17 +95,6 @@
 	DeleteThreePID(ctx context.Context, txn *sql.Tx, threepid string, medium string) (err error)
 }
 
-<<<<<<< HEAD
-type StatsTable interface {
-	AllUsers(ctx context.Context, txn *sql.Tx) (result int64, err error)
-	NonBridgedUsers(ctx context.Context, txn *sql.Tx) (result int64, err error)
-	RegisteredUserByType(ctx context.Context, txn *sql.Tx) (map[string]int64, error)
-	DailyUsers(ctx context.Context, txn *sql.Tx) (result int64, err error)
-	MonthlyUsers(ctx context.Context, txn *sql.Tx) (result int64, err error)
-	R30Users(ctx context.Context, txn *sql.Tx) (map[string]int64, error)
-	R30UsersV2(ctx context.Context, txn *sql.Tx) (map[string]int64, error)
-}
-=======
 type PusherTable interface {
 	InsertPusher(ctx context.Context, txn *sql.Tx, session_id int64, pushkey string, pushkeyTS gomatrixserverlib.Timestamp, kind api.PusherKind, appid, appdisplayname, devicedisplayname, profiletag, lang, data, localpart string) error
 	SelectPushers(ctx context.Context, txn *sql.Tx, localpart string) ([]api.Pusher, error)
@@ -120,6 +109,16 @@
 	Select(ctx context.Context, txn *sql.Tx, localpart string, fromID int64, limit int, filter NotificationFilter) ([]*api.Notification, int64, error)
 	SelectCount(ctx context.Context, txn *sql.Tx, localpart string, filter NotificationFilter) (int64, error)
 	SelectRoomCounts(ctx context.Context, txn *sql.Tx, localpart, roomID string) (total int64, highlight int64, _ error)
+}
+
+type StatsTable interface {
+	AllUsers(ctx context.Context, txn *sql.Tx) (result int64, err error)
+	NonBridgedUsers(ctx context.Context, txn *sql.Tx) (result int64, err error)
+	RegisteredUserByType(ctx context.Context, txn *sql.Tx) (map[string]int64, error)
+	DailyUsers(ctx context.Context, txn *sql.Tx) (result int64, err error)
+	MonthlyUsers(ctx context.Context, txn *sql.Tx) (result int64, err error)
+	R30Users(ctx context.Context, txn *sql.Tx) (map[string]int64, error)
+	R30UsersV2(ctx context.Context, txn *sql.Tx) (map[string]int64, error)
 }
 
 type NotificationFilter uint32
@@ -143,5 +142,4 @@
 	// balks if this doesn't fit in INTEGER, even though we use
 	// uint32.
 	AllNotifications NotificationFilter = (1 << 31) - 1
-)
->>>>>>> b6b2455e
+)