// Copyright 2017 Vector Creations Ltd
//
// Licensed under the Apache License, Version 2.0 (the "License");
// you may not use this file except in compliance with the License.
// You may obtain a copy of the License at
//
//     http://www.apache.org/licenses/LICENSE-2.0
//
// Unless required by applicable law or agreed to in writing, software
// distributed under the License is distributed on an "AS IS" BASIS,
// WITHOUT WARRANTIES OR CONDITIONS OF ANY KIND, either express or implied.
// See the License for the specific language governing permissions and
// limitations under the License.

package postgres

import (
	"fmt"
	"time"

	"github.com/matrix-org/gomatrixserverlib"

	"github.com/matrix-org/dendrite/internal/sqlutil"
	"github.com/matrix-org/dendrite/setup/config"
	"github.com/matrix-org/dendrite/userapi/storage/postgres/deltas"
	"github.com/matrix-org/dendrite/userapi/storage/shared"

	// Import the postgres database driver.
	_ "github.com/lib/pq"
)

// NewDatabase creates a new accounts and profiles database
func NewDatabase(dbProperties *config.DatabaseOptions, serverName gomatrixserverlib.ServerName, bcryptCost int, openIDTokenLifetimeMS int64, loginTokenLifetime time.Duration) (*shared.Database, error) {
	db, err := sqlutil.Open(dbProperties)
	if err != nil {
		return nil, err
	}

	m := sqlutil.NewMigrations()
	if _, err = db.Exec(accountsSchema); err != nil {
		// do this so that the migration can and we don't fail on
		// preparing statements for columns that don't exist yet
		return nil, err
	}
	deltas.LoadIsActive(m)
	//deltas.LoadLastSeenTSIP(m)
	deltas.LoadAddAccountType(m)
	if err = m.RunDeltas(db, dbProperties); err != nil {
		return nil, err
	}

	accountDataTable, err := NewPostgresAccountDataTable(db)
	if err != nil {
		return nil, fmt.Errorf("NewPostgresAccountDataTable: %w", err)
	}
	accountsTable, err := NewPostgresAccountsTable(db, serverName)
	if err != nil {
		return nil, fmt.Errorf("NewPostgresAccountsTable: %w", err)
	}
	devicesTable, err := NewPostgresDevicesTable(db, serverName)
	if err != nil {
		return nil, fmt.Errorf("NewPostgresDevicesTable: %w", err)
	}
	keyBackupTable, err := NewPostgresKeyBackupTable(db)
	if err != nil {
		return nil, fmt.Errorf("NewPostgresKeyBackupTable: %w", err)
	}
	keyBackupVersionTable, err := NewPostgresKeyBackupVersionTable(db)
	if err != nil {
		return nil, fmt.Errorf("NewPostgresKeyBackupVersionTable: %w", err)
	}
	loginTokenTable, err := NewPostgresLoginTokenTable(db)
	if err != nil {
		return nil, fmt.Errorf("NewPostgresLoginTokenTable: %w", err)
	}
	openIDTable, err := NewPostgresOpenIDTable(db, serverName)
	if err != nil {
		return nil, fmt.Errorf("NewPostgresOpenIDTable: %w", err)
	}
	profilesTable, err := NewPostgresProfilesTable(db)
	if err != nil {
		return nil, fmt.Errorf("NewPostgresProfilesTable: %w", err)
	}
	threePIDTable, err := NewPostgresThreePIDTable(db)
	if err != nil {
		return nil, fmt.Errorf("NewPostgresThreePIDTable: %w", err)
	}
<<<<<<< HEAD
	statsTable, err := NewPostgresStatsTable(db, serverName)
	if err != nil {
		return nil, fmt.Errorf("NewPostgresStatsTable: %w", err)
=======
	pusherTable, err := NewPostgresPusherTable(db)
	if err != nil {
		return nil, fmt.Errorf("NewPostgresPusherTable: %w", err)
	}
	notificationsTable, err := NewPostgresNotificationTable(db)
	if err != nil {
		return nil, fmt.Errorf("NewPostgresNotificationTable: %w", err)
>>>>>>> b6b2455e
	}
	return &shared.Database{
		AccountDatas:          accountDataTable,
		Accounts:              accountsTable,
		Devices:               devicesTable,
		KeyBackups:            keyBackupTable,
		KeyBackupVersions:     keyBackupVersionTable,
		LoginTokens:           loginTokenTable,
		OpenIDTokens:          openIDTable,
		Profiles:              profilesTable,
		ThreePIDs:             threePIDTable,
<<<<<<< HEAD
		Stats:                 statsTable,
=======
		Pushers:               pusherTable,
		Notifications:         notificationsTable,
>>>>>>> b6b2455e
		ServerName:            serverName,
		DB:                    db,
		Writer:                sqlutil.NewDummyWriter(),
		LoginTokenLifetime:    loginTokenLifetime,
		BcryptCost:            bcryptCost,
		OpenIDTokenLifetimeMS: openIDTokenLifetimeMS,
	}, nil
}<|MERGE_RESOLUTION|>--- conflicted
+++ resolved
@@ -85,11 +85,6 @@
 	if err != nil {
 		return nil, fmt.Errorf("NewPostgresThreePIDTable: %w", err)
 	}
-<<<<<<< HEAD
-	statsTable, err := NewPostgresStatsTable(db, serverName)
-	if err != nil {
-		return nil, fmt.Errorf("NewPostgresStatsTable: %w", err)
-=======
 	pusherTable, err := NewPostgresPusherTable(db)
 	if err != nil {
 		return nil, fmt.Errorf("NewPostgresPusherTable: %w", err)
@@ -97,7 +92,10 @@
 	notificationsTable, err := NewPostgresNotificationTable(db)
 	if err != nil {
 		return nil, fmt.Errorf("NewPostgresNotificationTable: %w", err)
->>>>>>> b6b2455e
+	}
+	statsTable, err := NewPostgresStatsTable(db, serverName)
+	if err != nil {
+		return nil, fmt.Errorf("NewPostgresStatsTable: %w", err)
 	}
 	return &shared.Database{
 		AccountDatas:          accountDataTable,
@@ -109,12 +107,9 @@
 		OpenIDTokens:          openIDTable,
 		Profiles:              profilesTable,
 		ThreePIDs:             threePIDTable,
-<<<<<<< HEAD
-		Stats:                 statsTable,
-=======
 		Pushers:               pusherTable,
 		Notifications:         notificationsTable,
->>>>>>> b6b2455e
+		Stats:                 statsTable,
 		ServerName:            serverName,
 		DB:                    db,
 		Writer:                sqlutil.NewDummyWriter(),
