--- conflicted
+++ resolved
@@ -79,11 +79,7 @@
     in_memory: false
 
     # Persistent directory to store JetStream streams in.
-<<<<<<< HEAD
-    storage_path:
-=======
     storage_path: ./
->>>>>>> eff8b360
 
     # The prefix to use for stream names for this homeserver - really only
     # useful if running more than one Dendrite on the same NATS deployment.
